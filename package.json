{
  "name": "mineflayer-collectblock",
  "version": "1.3.4",
  "description": "A simple utility plugin for Mineflayer that add a higher level API for collecting blocks.",
  "main": "lib/index.js",
  "types": "lib/index.d.ts",
  "scripts": {
    "build": "ts-standard && tsc && require-self",
    "clean": "rm -rf lib",
    "test": "test"
  },
  "repository": {
    "type": "git",
    "url": "git+https://github.com/TheDudeFromCI/mineflayer-collectblock.git"
  },
  "keywords": [
    "mineflayer",
    "plugin",
    "api",
    "utility",
    "helper",
    "collect"
  ],
  "author": "TheDudeFromCI",
  "license": "MIT",
  "bugs": {
    "url": "https://github.com/TheDudeFromCI/mineflayer-collectblock/issues"
  },
  "homepage": "https://github.com/TheDudeFromCI/mineflayer-collectblock#readme",
  "dependencies": {
    "mineflayer": "^2.37.1",
    "mineflayer-pathfinder": "^1.2.2",
    "mineflayer-tool": "^1.1.0",
    "mineflayer-utils": "^0.1.3"
  },
  "devDependencies": {
    "@types/node": "^14.14.14",
    "require-self": "^0.2.3",
<<<<<<< HEAD
    "ts-standard": "^10.0.0",
    "typescript": "^4.0.3"
=======
    "ts-standard": "^9.0.0",
    "typescript": "^4.1.3"
>>>>>>> e4e8e4e0
  },
  "files": [
    "lib/**/*"
  ]
}<|MERGE_RESOLUTION|>--- conflicted
+++ resolved
@@ -36,13 +36,8 @@
   "devDependencies": {
     "@types/node": "^14.14.14",
     "require-self": "^0.2.3",
-<<<<<<< HEAD
     "ts-standard": "^10.0.0",
-    "typescript": "^4.0.3"
-=======
-    "ts-standard": "^9.0.0",
     "typescript": "^4.1.3"
->>>>>>> e4e8e4e0
   },
   "files": [
     "lib/**/*"
